<!DOCTYPE html>
<html lang="pt-br">
<head>
    <meta charset="UTF-8">
    <meta name="viewport" content="width=device-width, initial-scale=1.0">
    <title>Rede</title>
    <link rel="stylesheet" href="./css-connect/estilos_connectHome.css">
    <link rel="stylesheet" href="./css-connect/nav_lateral.css">
    <link rel="stylesheet" href="./css-connect/criar.css">
</head>
<body>

    <div class="fixacao">
        <nav class="navegacao">
            <div class="menu">
                <div class="menu-1">
                    <img src="/telas/Diario/imagens-diario/lotus.svg" alt="Logo da instituição" class="projeto" width="30px" height="30px">
                </div>

                <div class="menu-2">
                    <input type="text" placeholder="Pesquise aqui...">
                </div> 

                <div class="menu-3">
                    <img src="/telas/Diario/imagens-diario/sininho.svg" alt="notificação" class="btn-notificao-nav">
                    <img src="/telas/Diario/imagens-diario/configuracao.svg" alt="botão de configuração" class="btn-config">
                    <img src="/telas/Diario/imagens-diario/foto_de_perfil.png" alt="imagem de perfil" class="foto-de-perfil">
                    
                    <!-- Dropdown de Notificações -->
                    <div class="dropdown-notificacoes" id="dropdownNotif">
                        <div class="dropdown-header">
                            <div class="dropdown-titulo">
                                <img src="/telas/Diario/imagens-diario/sino-black.svg" alt="Notificação">
                                <span>Notificações</span>
                            </div>
                            <button class="btn-fechar" data-action="fechar-notif">&times;</button>
                        </div>
                        <div class="dropdown-opcoes">
                            <div class="notificacao-vazia">Nenhuma notificação no momento</div>
                        </div>
                    </div>

                    <!-- Dropdown de Configurações -->
                    <div class="dropdown-configuracoes" id="dropdownConfig">
                        <div class="dropdown-header">
                            <div class="dropdown-titulo">
                                <img src="/telas/Diario/imagens-diario/configuracao-black.svg" alt="Configuração">
                                <span>Configurações</span>
                            </div>
                            <button class="btn-fechar" data-action="fechar-config">&times;</button>
                        </div>
                        <div class="dropdown-opcoes">
                            <button class="opcao-item" data-action="abrir-tema">Tema</button>
                            <button class="opcao-item" data-action="abrir-acessibilidade">Acessibilidade</button>
                            <button class="opcao-item" data-action="abrir-opcoes-avancadas">Opções avançadas</button>
                        </div>
                    </div>

                    <!-- Dropdown de Perfil -->
                    <div class="dropdown-perfil" id="dropdownPerfil">
                        <div class="dropdown-header">
                            <div class="dropdown-titulo">
                                <img src="/telas/Diario/imagens-diario/foto_de_perfil.png" alt="Perfil" class="perfil-mini">
                                <span>Olá, Rodrigo</span>
                            </div>
                            <button class="btn-fechar" data-action="fechar-perfil">&times;</button>
                        </div>
                        <div class="dropdown-opcoes">
                            <button class="opcao-item" data-action="abrir-seu-perfil">Seu perfil</button>
                            <button class="opcao-item" data-action="abrir-privacidade">Privacidade</button>
                            <button class="opcao-item" data-action="abrir-ajuda-recursos">Ajuda e Recursos</button>
                            <button class="opcao-item sair-conta" data-action="sair-da-conta">Sair da Conta</button>
                        </div>
                    </div>
                </div>
            </div>
        </nav>
   
        <div class="nome-da-guia">
            <ul>
                <li><a href="../Rede/connect.html">Redes</a></li>
                <li><a href="../Sala-de-Aula/sala.html">Sala de Aula</a></li>
                <li><a href="../Trilhas/trilhas.html">Trilhas</a></li>
                <li><a href="../Diario/diario.html">Diário</a></li>
            </ul>
        </div>
    </div>

    <main class="conteudo-principal">
        <aside class="navLateral">
            <a href="perfil.html" class="link">
                <div class="card">
                    <div class="top"></div>
                    <div class="divider"></div>
                    <img src="/telas/Diario/imagens-diario/foto_de_perfil.png" class="photo" alt="">
                    <div class="content">
                        <div class="name">Rodrigo Santos</div>
                        <div class="info">
                            <div>Etec de Itanhaém</div>
                            <div>Aluno</div>
                        </div>
                    </div>
                </div>
            </a>

        <a href="connect.html" class="link">
            <div class="btn-navL ">
                <div class="icon-area">  
                    <span class="iconeSimples">home</span>              
                </div>                               
                <div class="bars">
                    <div class="bar"></div>
                    <div class="bar"></div>
                </div>                 
                <div class="text-area">Início</div>
            </div>
        </a>


        <a href="explorar.html" class="link">
            <div class="btn-navL">
                <div class="icon-area"> 
                    <span class="iconeSimples">map</span>               
                </div>                               
                <div class="bars">
                    <div class="bar"></div>
                    <div class="bar"></div>
                </div>                 
                <div class="text-area">Explorar</div>
            </div>
        </a>


        <a href="criar.html" class="link">
            <div class="btn-navL selecionado">
                <div class="icon-area"> 
                    <span class="iconeSimples">edit</span>               
                </div>                               
                <div class="bars">
                    <div class="bar"></div>
                    <div class="bar"></div>
                </div>                 
                <div class="text-area">Criar</div>
            </div>
        </a>

            <div class="btn-navL">
                <div class="icon-area"> 
                    <span class="iconeSimples">search</span>               
                </div>                               
                <div class="bars">
                    <div class="bar"></div>
                    <div class="bar"></div>
                </div>                 
                <div class="text-area">Pesquisar</div>
            </div>

            <div class="btn-navL">
                <div class="icon-area"> 
                    <span class="iconeSimples">mail</span>               
                </div>                               
                <div class="bars">
                    <div class="bar"></div>
                    <div class="bar"></div>
                </div>                 
                <div class="text-area">Mensagens</div>
            </div>

            <div class="btn-navL">
                <div class="icon-area"> 
                    <span class="iconeSimples">groups</span>               
                </div>                               
                <div class="bars">
                    <div class="bar"></div>
                    <div class="bar"></div>
                </div>                 
                <div class="text-area">Grupos</div>
            </div>

            <div class="btn-navL">
                <div class="icon-area"> 
                    <span class="iconeSimples">notifications_active</span>               
                </div>                               
                <div class="bars">
                    <div class="bar"></div>
                    <div class="bar"></div>
                </div>                 
                <div class="text-area">Notificações</div>
            </div>

            <div class="btn-navL">
                <div class="icon-area"> 
                    <span class="iconeSimples">settings</span>               
                </div>                               
                <div class="bars">
                    <div class="bar"></div>
                    <div class="bar"></div>
                </div>                 
                <div class="text-area">Configurações</div>
            </div>
        </aside>       

        <section class="feed">
<<<<<<< HEAD

                     <div class="cardCriar">
                            <img id="previewImagem" class="imgFiles" src="assetsConnect/files.png" alt="Prévia da imagem">
                            
                            <p class="selecionar" id="btn-selecionar">Selecionar do computador</p>
                            <input type="file" id="file" style="display:none" accept="image/*">
                            
                            <input type="text" id="title" placeholder="Título do post" style="margin-top:20px; padding:10px; width:80%; border-radius:10px;">
                            <textarea id="content" placeholder="Descrição..." style="margin-top:10px; width:80%; height:100px; border-radius:10px; padding:10px;"></textarea>
                            
                            <button class="selecionar" id="btn-publicar">Publicar</button>
                    </div>

<script src="js/criar.js"></script>




=======
                 <div class="cardCriar">
                    <img id="previewImagem" class="imgFiles" src="assetsConnect/files.png" alt="Prévia da imagem">
                    
                    <p class="selecionar" id="btn-selecionar">Selecionar do computador</p>
                    <input type="file" id="file" style="display:none" accept="image/*">
                    
                    <input type="text" id="title" placeholder="Título do post" style="margin-top:20px; padding:10px; width:80%; border-radius:10px;">
                    <textarea id="content" placeholder="Descrição..." style="margin-top:10px; width:80%; height:100px; border-radius:10px; padding:10px;"></textarea>
                    
                    <button class="selecionar" id="btn-publicar">Publicar</button>
                </div>
>>>>>>> 12b9d1b4
        </section>

        <aside class="sugestoes">
                <div class="sugestao">
                    <img src="./assetsConnect/aluna1.jpg" alt="Ester Medeiros">
                    <div class="info-sugestao">
                        <div class="nome">Ester Medeiros</div>
                        <div class="detalhe">Etec de Itanhaém</div>
                    </div>
                    <button class="btn-seguir">Seguir</button>
                </div>

                <div class="sugestao">
                    <img src="./assetsConnect/Vinicius.jpg" alt="Vinicius Anunciação">
                    <div class="info-sugestao">
                        <div class="nome">Vinicius Anunciação</div>
                        <div class="detalhe">Etec de Itanhaém</div>
                    </div>
                    <button class="btn-seguir">Seguir</button>
                </div>

                <div class="sugestao">
                    <img src="./assetsConnect/Jander.png" alt="Jander Gerônimo">
                    <div class="info-sugestao">
                        <div class="nome">Jander Gerônimo</div>
                        <div class="detalhe">Etec de Mongaguá</div>
                    </div>
                    <button class="btn-seguir">Seguir</button>
                </div>
        </aside>

    </main>

    <!-- CAMINHO CORRIGIDO -->
    <script src="/telas/Rede/js/criar.js"></script>

    <script>
        document.addEventListener('DOMContentLoaded', function() {
            const dropdownNotif = document.getElementById('dropdownNotif');
            const dropdownConfig = document.getElementById('dropdownConfig');
            const dropdownPerfil = document.getElementById('dropdownPerfil');
            const btnNotif = document.querySelector('.btn-notificao-nav');
            const btnConfig = document.querySelector('.btn-config');
            const btnPerfil = document.querySelector('.foto-de-perfil');
            
            function fecharDropdownNotif() { dropdownNotif.classList.remove('ativo'); }
            function fecharDropdownConfig() { dropdownConfig.classList.remove('ativo'); }
            function fecharDropdownPerfil() { dropdownPerfil.classList.remove('ativo'); }
            
            btnNotif.addEventListener('click', function() {
                fecharDropdownConfig();
                fecharDropdownPerfil();
                dropdownNotif.classList.toggle('ativo');
            });
            
            btnConfig.addEventListener('click', function() {
                fecharDropdownNotif();
                fecharDropdownPerfil();
                dropdownConfig.classList.toggle('ativo');
            });
            
            btnPerfil.addEventListener('click', function() {
                fecharDropdownNotif();
                fecharDropdownConfig();
                dropdownPerfil.classList.toggle('ativo');
            });
            
            document.querySelectorAll('[data-action]').forEach(function(btn) {
                btn.addEventListener('click', function() {
                    const action = this.getAttribute('data-action');
                    switch(action) {
                        case 'fechar-notif': fecharDropdownNotif(); break;
                        case 'fechar-config': fecharDropdownConfig(); break;
                        case 'fechar-perfil': fecharDropdownPerfil(); break;
                        case 'abrir-tema': 
                            alert('Funcionalidade de Tema será implementada'); 
                            fecharDropdownConfig(); 
                            break;
                        case 'abrir-acessibilidade': 
                            alert('Funcionalidade de Acessibilidade será implementada'); 
                            fecharDropdownConfig(); 
                            break;
                        case 'abrir-opcoes-avancadas': 
                            alert('Funcionalidade de Opções Avançadas será implementada'); 
                            fecharDropdownConfig(); 
                            break;
                        case 'abrir-seu-perfil': 
                            alert('Redirecionando para Seu Perfil'); 
                            fecharDropdownPerfil(); 
                            break;
                        case 'abrir-privacidade': 
                            alert('Abrindo configurações de Privacidade'); 
                            fecharDropdownPerfil(); 
                            break;
                        case 'abrir-ajuda-recursos': 
                            alert('Abrindo Ajuda e Recursos'); 
                            fecharDropdownPerfil(); 
                            break;
                        case 'sair-da-conta':
                            if (confirm('Tem certeza que deseja sair da conta?')) {
                                alert('Saindo da conta...');
                                window.location.href = '/home.html';
                            }
                            fecharDropdownPerfil();
                            break;
                    }
                });
            });
            
            document.addEventListener('click', function(event) {
                if (!dropdownNotif.contains(event.target) && event.target !== btnNotif &&
                    !dropdownConfig.contains(event.target) && event.target !== btnConfig &&
                    !dropdownPerfil.contains(event.target) && event.target !== btnPerfil) {
                    fecharDropdownNotif();
                    fecharDropdownConfig();
                    fecharDropdownPerfil();
                }
            });
        });
    </script>
</body>
</html><|MERGE_RESOLUTION|>--- conflicted
+++ resolved
@@ -201,38 +201,24 @@
         </aside>       
 
         <section class="feed">
-<<<<<<< HEAD
-
-                     <div class="cardCriar">
-                            <img id="previewImagem" class="imgFiles" src="assetsConnect/files.png" alt="Prévia da imagem">
-                            
-                            <p class="selecionar" id="btn-selecionar">Selecionar do computador</p>
-                            <input type="file" id="file" style="display:none" accept="image/*">
-                            
-                            <input type="text" id="title" placeholder="Título do post" style="margin-top:20px; padding:10px; width:80%; border-radius:10px;">
-                            <textarea id="content" placeholder="Descrição..." style="margin-top:10px; width:80%; height:100px; border-radius:10px; padding:10px;"></textarea>
-                            
-                            <button class="selecionar" id="btn-publicar">Publicar</button>
-                    </div>
+
+                 <div class="cardCriar">
+  <img id="previewImagem" class="imgFiles" src="assetsConnect/files.png" alt="Prévia da imagem">
+  
+  <p class="selecionar" id="btn-selecionar">Selecionar do computador</p>
+  <input type="file" id="file" style="display:none" accept="image/*">
+  
+  <input type="text" id="title" placeholder="Título do post" style="margin-top:20px; padding:10px; width:80%; border-radius:10px;">
+  <textarea id="content" placeholder="Descrição..." style="margin-top:10px; width:80%; height:100px; border-radius:10px; padding:10px;"></textarea>
+  
+  <button class="selecionar" id="btn-publicar">Publicar</button>
+</div>
 
 <script src="js/criar.js"></script>
 
 
 
 
-=======
-                 <div class="cardCriar">
-                    <img id="previewImagem" class="imgFiles" src="assetsConnect/files.png" alt="Prévia da imagem">
-                    
-                    <p class="selecionar" id="btn-selecionar">Selecionar do computador</p>
-                    <input type="file" id="file" style="display:none" accept="image/*">
-                    
-                    <input type="text" id="title" placeholder="Título do post" style="margin-top:20px; padding:10px; width:80%; border-radius:10px;">
-                    <textarea id="content" placeholder="Descrição..." style="margin-top:10px; width:80%; height:100px; border-radius:10px; padding:10px;"></textarea>
-                    
-                    <button class="selecionar" id="btn-publicar">Publicar</button>
-                </div>
->>>>>>> 12b9d1b4
         </section>
 
         <aside class="sugestoes">
