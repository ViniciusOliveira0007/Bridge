<<<<<<< HEAD
=======
import multer from "multer";
import path from "path";
import { PrismaClient } from "@prisma/client";
import express from "express";
import cors from "cors";
import helmet from "helmet";
import rateLimit from "express-rate-limit";

// Controladores de autenticação
import { validateLogin, login, resetPassword } from "./controllers/authController";

// Controladores de posts
import { criarPost, listarPosts } from "./controllers/postController";

// Controladores de atividades
import { 
  criarAtividade, 
  listarAtividadesPorTurma, 
  buscarAtividade,
  entregarAtividade,
  listarAtividadesAluno
} from "./controllers/atividadeController";

const app = express();
const prisma = new PrismaClient();
const PORT = process.env.PORT || 3000;

// ========================================
// RATE LIMITING
// ========================================
const limiter = rateLimit({
  windowMs: 30 * 60 * 1000,
  max: 5000,
});

// ========================================
// MIDDLEWARES
// ========================================
app.use(cors());
app.use(express.json());
app.use(express.urlencoded({ extended: true }));
app.use(limiter);
app.use(
  helmet({
    contentSecurityPolicy: {
      directives: {
        defaultSrc: ["'self'"],
        scriptSrc: ["'self'", "'unsafe-inline'"],
        styleSrc: ["'self'", "'unsafe-inline'"],
        imgSrc: ["'self'", "data:", "https:", "http://localhost:3000", "blob:"],
      },
    },
  })
);

// ========================================
// SERVIR ARQUIVOS ESTÁTICOS
// ========================================
app.use(express.static("public"));
app.use("/telas", express.static("telas"));
app.use("/uploads", express.static(path.join(__dirname, "..", "uploads")));

// ========================================
// CONFIGURAÇÃO DO MULTER
// ========================================
const storage = multer.diskStorage({
  destination: (req, file, cb) => {
    cb(null, path.join(__dirname, "..", "uploads"));
  },
  filename: (req, file, cb) => {
    const unique = Date.now() + "-" + Math.round(Math.random() * 1e9);
    cb(null, unique + path.extname(file.originalname));
  },
});

const fileFilter = (req: express.Request, file: Express.Multer.File, cb: multer.FileFilterCallback) => {
  if (!file.mimetype.startsWith("image/")) {
    cb(new Error("Apenas arquivos de imagem são permitidos"));
  } else {
    cb(null, true);
  }
};

const upload = multer({
  storage,
  fileFilter,
  limits: { fileSize: 5 * 1024 * 1024 },
});

// ========================================
// ROTAS
// ========================================
app.get("/", (req, res) => {
  res.sendFile(path.join(__dirname, "..", "public", "home.html"));
});

app.get("/api/health", async (req, res) => {
  try {
    await prisma.$connect();
    res.json({
      status: "OK",
      database: "Connected",
      message: "Bridge Platform API funcionando!",
    });
  } catch (error) {
    res.status(500).json({
      status: "Error",
      database: "Disconnected",
    });
  }
});

// ========================================
// ROTAS DE AUTENTICAÇÃO
// ========================================
app.post("/api/validate-login", validateLogin);
app.post("/api/login", login);
app.post("/api/reset-password", resetPassword);

// ========================================
// ROTAS DE POSTS
// ========================================
app.post("/api/posts", upload.single("image"), criarPost);
app.get("/api/posts", listarPosts);

// ========================================
// ROTAS DE ATIVIDADES
// ========================================
app.post("/api/atividades", criarAtividade);
app.get("/api/atividades/turma/:turmaId", listarAtividadesPorTurma);
app.get("/api/atividades/aluno/:alunoId", listarAtividadesAluno);
app.get("/api/atividades/:id", buscarAtividade);
app.post("/api/atividades/:id/entregar", entregarAtividade);

// ========================================
// PLACEHOLDERS
// ========================================
app.get("/api/users", (req, res) => res.json({ message: "Rota para usuários - em desenvolvimento" }));
app.get("/api/teams", (req, res) => res.json({ message: "Rota para teams - em desenvolvimento" }));
app.get("/api/companies", (req, res) => res.json({ message: "Rota para empresas - em desenvolvimento" }));
app.get("/api/tests", (req, res) => res.json({ message: "Rota para testes - em desenvolvimento" }));

// ========================================
// INICIAR SERVIDOR
// ========================================
app.listen(PORT, () => {
  console.log(`🚀 Bridge Platform rodando em http://localhost:${PORT}`);
  console.log(`📊 API disponível em http://localhost:${PORT}/api/health`);
});

// ========================================
// GRACEFUL SHUTDOWN
// ========================================
process.on("SIGINT", async () => {
  await prisma.$disconnect();
  console.log("🔌 Desconectado do banco de dados");
  process.exit(0);
});
>>>>>>> 1bb8be24
<|MERGE_RESOLUTION|>--- conflicted
+++ resolved
@@ -1,5 +1,3 @@
-<<<<<<< HEAD
-=======
 import multer from "multer";
 import path from "path";
 import { PrismaClient } from "@prisma/client";
@@ -157,5 +155,4 @@
   await prisma.$disconnect();
   console.log("🔌 Desconectado do banco de dados");
   process.exit(0);
-});
->>>>>>> 1bb8be24
+});