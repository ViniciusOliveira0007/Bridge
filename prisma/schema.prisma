--- conflicted
+++ resolved
@@ -142,22 +142,9 @@
   title     String
   content   String?
   imageUrl  String?    // caminho da imagem
-  published Boolean   @default(true)
+  published Boolean  @default(true)
   authorId  Int
-<<<<<<< HEAD
   author    User     @relation(fields: [authorId], references: [id])
-=======
-  author    User      @relation(fields: [authorId], references: [id])
-  createdAt DateTime  @default(now())
-  updatedAt DateTime  @default(now()) @updatedAt
-}
-
-model User {
-  id        Int   @id @default(autoincrement())
-  email     String   @unique
-  name      String?
-  senha     String
-  posts     Post[]
->>>>>>> 5a17bf5c
   createdAt DateTime @default(now())
+  updatedAt DateTime @default(now()) @updatedAt
 }